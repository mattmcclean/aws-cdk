{
  "name": "@aws-cdk/aws-serverless",
  "version": "0.23.0",
  "description": "The CDK Construct Library for AWS::Serverless",
  "main": "lib/index.js",
  "types": "lib/index.d.ts",
  "jsii": {
    "outdir": "dist",
    "targets": {
      "dotnet": {
        "namespace": "Amazon.CDK.AWS.Serverless",
        "packageId": "Amazon.CDK.AWS.Serverless",
        "signAssembly": true,
        "assemblyOriginatorKeyFile": "../../key.snk"
      },
      "java": {
        "package": "software.amazon.awscdk.services.serverless",
        "maven": {
          "groupId": "software.amazon.awscdk",
          "artifactId": "serverless"
        }
      },
      "sphinx": {}
    }
  },
  "repository": {
    "type": "git",
    "url": "https://github.com/awslabs/aws-cdk.git"
  },
  "homepage": "https://github.com/awslabs/aws-cdk",
  "scripts": {
    "build": "cdk-build",
    "integ": "cdk-integ",
    "lint": "cdk-lint",
    "package": "cdk-package",
    "pkglint": "pkglint -f",
    "test": "cdk-test",
    "watch": "cdk-watch",
    "awslint": "cdk-awslint",
    "cfn2ts": "cfn2ts"
  },
  "cdk-build": {
    "cloudformation": "AWS::Serverless"
  },
  "keywords": [
    "aws",
    "cdk",
    "constructs",
    "aws-serverless"
  ],
  "author": {
    "name": "Amazon Web Services",
    "url": "https://aws.amazon.com",
    "organization": true
  },
  "license": "Apache-2.0",
  "devDependencies": {
    "@aws-cdk/assert": "^0.23.0",
    "cdk-build-tools": "^0.23.0",
    "cfn2ts": "^0.23.0",
    "pkglint": "^0.23.0"
  },
  "dependencies": {
<<<<<<< HEAD
    "@aws-cdk/cdk": "^0.22.0",
    "@aws-cdk/aws-lambda-event-sources": "^0.22.0",
    "@aws-cdk/aws-dynamodb": "^0.22.0",
    "@aws-cdk/aws-sqs": "^0.22.0",
    "@aws-cdk/aws-s3": "^0.22.0",
    "@aws-cdk/aws-sns": "^0.22.0",
    "@aws-cdk/aws-kinesis": "^0.22.0",
    "@aws-cdk/aws-iam": "^0.22.0",
    "@aws-cdk/aws-lambda": "^0.22.0",
    "@aws-cdk/aws-apigateway": "^0.22.0"
  },
  "peerDependencies": {
    "@aws-cdk/cdk": "^0.22.0",
    "@aws-cdk/aws-lambda-event-sources": "^0.22.0"
=======
    "@aws-cdk/cdk": "^0.23.0"
  },
  "peerDependencies": {
    "@aws-cdk/cdk": "^0.23.0"
>>>>>>> 299fb6a7
  },
  "engines": {
    "node": ">= 8.10.0"
  }
}<|MERGE_RESOLUTION|>--- conflicted
+++ resolved
@@ -61,27 +61,20 @@
     "pkglint": "^0.23.0"
   },
   "dependencies": {
-<<<<<<< HEAD
-    "@aws-cdk/cdk": "^0.22.0",
-    "@aws-cdk/aws-lambda-event-sources": "^0.22.0",
-    "@aws-cdk/aws-dynamodb": "^0.22.0",
-    "@aws-cdk/aws-sqs": "^0.22.0",
-    "@aws-cdk/aws-s3": "^0.22.0",
-    "@aws-cdk/aws-sns": "^0.22.0",
-    "@aws-cdk/aws-kinesis": "^0.22.0",
-    "@aws-cdk/aws-iam": "^0.22.0",
-    "@aws-cdk/aws-lambda": "^0.22.0",
-    "@aws-cdk/aws-apigateway": "^0.22.0"
+    "@aws-cdk/cdk": "^0.23.0",
+    "@aws-cdk/aws-lambda-event-sources": "^0.23.0",
+    "@aws-cdk/aws-dynamodb": "^0.23.0",
+    "@aws-cdk/aws-sqs": "^0.23.0",
+    "@aws-cdk/aws-s3": "^0.23.0",
+    "@aws-cdk/aws-sns": "^0.23.0",
+    "@aws-cdk/aws-kinesis": "^0.23.0",
+    "@aws-cdk/aws-iam": "^0.23.0",
+    "@aws-cdk/aws-lambda": "^0.23.0",
+    "@aws-cdk/aws-apigateway": "^0.23.0"
   },
   "peerDependencies": {
-    "@aws-cdk/cdk": "^0.22.0",
-    "@aws-cdk/aws-lambda-event-sources": "^0.22.0"
-=======
-    "@aws-cdk/cdk": "^0.23.0"
-  },
-  "peerDependencies": {
-    "@aws-cdk/cdk": "^0.23.0"
->>>>>>> 299fb6a7
+    "@aws-cdk/cdk": "^0.23.0",
+    "@aws-cdk/aws-lambda-event-sources": "^0.23.0"
   },
   "engines": {
     "node": ">= 8.10.0"
