--- conflicted
+++ resolved
@@ -1,9 +1,8 @@
 import cxapi = require('@aws-cdk/cx-api');
-<<<<<<< HEAD
 import fs = require('fs');
 import os = require('os');
-import { ConstructOrder, Root } from './core/construct';
-import { FileSystemStore, ISynthesisSession, SynthesisSession } from './synthesis';
+import { Root } from './construct';
+import { FileSystemStore, ISynthesisSession, Synthesizer } from './synthesis';
 
 export interface AppProps {
   /**
@@ -12,7 +11,7 @@
    * If the environment variable `CDK_CONTEXT_JSON` is set, it is parsed as a JSON object
    * and merged with this hash to form the application's context.
    */
-  context?: { [key: string]: string };
+  readonly context?: { [key: string]: string };
 
   /**
    * Output directory for the CDK application (takes precedence on `CDK_OUTDIR`)
@@ -20,15 +19,8 @@
    * @default if the environment variable `CDK_OUTDIR` is set, it will be used
    * as the default value. Otherwise a temporary directory will be used.
    */
-  outdir?: string;
-=======
-import { Root } from './construct';
-import { FileSystemStore, InMemoryStore, ISynthesisSession, Synthesizer } from './synthesis';
+  readonly outdir?: string;
 
-/**
- * Custom construction properties for a CDK program
- */
-export interface AppProps {
   /**
    * Automatically call run before the application exits
    *
@@ -37,14 +29,6 @@
    * @default true if running via CDK toolkit (CDK_OUTDIR is set), false otherwise
    */
   readonly autoRun?: boolean;
-
-  /**
-   * Additional context values for the application
-   *
-   * @default No additional context
-   */
-  readonly context?: { [key: string]: string };
->>>>>>> 17ba29ad
 }
 
 /**
@@ -60,20 +44,14 @@
    * Initializes a CDK application.
    * @param request Optional toolkit request (e.g. for tests)
    */
-<<<<<<< HEAD
-  constructor(props: AppProps = { }) {
-=======
   constructor(props: AppProps = {}) {
->>>>>>> 17ba29ad
     super();
     this.loadContext(props.context);
 
     // both are reverse logic
     this.legacyManifest = this.node.getContext(cxapi.DISABLE_LEGACY_MANIFEST_CONTEXT) ? false : true;
     this.runtimeInformation = this.node.getContext(cxapi.DISABLE_VERSION_REPORTING) ? false : true;
-<<<<<<< HEAD
     this.outdir = props.outdir || process.env[cxapi.OUTDIR_ENV] || fs.mkdtempSync(os.tmpdir());
-=======
 
     const autoRun = props.autoRun !== undefined ? props.autoRun : cxapi.OUTDIR_ENV in process.env;
 
@@ -82,7 +60,6 @@
       // of the function.
       process.once('beforeExit', () => this.run());
     }
->>>>>>> 17ba29ad
   }
 
   /**
