--- conflicted
+++ resolved
@@ -4,11 +4,7 @@
 import os = require('os');
 import path = require('path');
 import cdk = require('../lib');
-<<<<<<< HEAD
 import { FileSystemStore, SynthesisSession } from '../lib';
-=======
-import { Construct, FileSystemStore, InMemoryStore, ISynthesisSession, SynthesisSession, Synthesizer } from '../lib';
->>>>>>> 17ba29ad
 
 const storeTestMatrix: any = {};
 
@@ -100,83 +96,6 @@
     test.done();
   },
 
-<<<<<<< HEAD
-=======
-  'backwards compatibility: cdk.out contains all synthesized stacks'(test: Test) {
-    // GIVEN
-    const app = new cdk.App();
-    const stack1 = new cdk.Stack(app, 'stack1');
-    new cdk.CfnResource(stack1, 'Resource1', { type: 'AWS::CDK::Resource' });
-    new cdk.CfnResource(stack1, 'Resource2', { type: 'AWS::CDK::Resource' });
-    const stack2 = new cdk.Stack(app, 'stack2');
-    new cdk.CfnResource(stack2, 'ResourceA', { type: 'AWS::CDK::Resource' });
-
-    // WHEN
-    const session = app.run();
-    const legacy: cxapi.SynthesizeResponse = session.store.readJson(cxapi.OUTFILE_NAME);
-
-    // THEN
-    const t1 = legacy.stacks.find(s => s.name === 'stack1')!.template;
-    const t2 = legacy.stacks.find(s => s.name === 'stack2')!.template;
-
-    test.deepEqual(t1, {
-      Resources: {
-        Resource1: { Type: 'AWS::CDK::Resource' },
-        Resource2: { Type: 'AWS::CDK::Resource' }
-      }
-    });
-    test.deepEqual(t2, {
-      Resources: {
-        ResourceA: { Type: 'AWS::CDK::Resource' }
-      }
-    });
-    test.done();
-  },
-
-  'it should be possible to synthesize without an app'(test: Test) {
-    const calls = new Array<string>();
-
-    class SynthesizeMe extends Construct {
-      constructor() {
-        super(undefined as any, 'id');
-      }
-
-      protected validate(): string[] {
-        calls.push('validate');
-        return [];
-      }
-
-      protected prepare(): void {
-        calls.push('prepare');
-      }
-
-      protected synthesize(session: ISynthesisSession) {
-        calls.push('synthesize');
-
-        session.addArtifact('art', {
-          type: cxapi.ArtifactType.AwsEcrDockerImage,
-          environment: 'aws://unknown-account/us-east-1'
-        });
-
-        session.store.writeJson('hey.json', { hello: 123 });
-      }
-    }
-
-    const root = new SynthesizeMe();
-
-    const synth = new Synthesizer();
-    const result = synth.synthesize(root);
-
-    test.deepEqual(calls, [ 'prepare', 'validate', 'synthesize' ]);
-    test.deepEqual(result.store.readJson('hey.json'), { hello: 123 });
-    test.deepEqual(result.manifest.artifacts!.art, {
-      type: 'aws:ecr:image',
-      environment: 'aws://unknown-account/us-east-1'
-    });
-    test.done();
-  },
-
->>>>>>> 17ba29ad
   'store': storeTestMatrix
 };
 
@@ -350,7 +269,7 @@
     test.done();
   },
 
-  'addBuildStep can be used to produce build.json'(test: Test) {
+  'addBuildStep can be used to produce build.json in root of cdk.out'(test: Test) {
     // GIVEN
     const app = createModernApp();
 
@@ -370,8 +289,7 @@
 
     // THEN
     const session  = app.run();
-    test.deepEqual(session.assembly.list(), [ 'build.json', 'manifest.json' ]);
-    test.deepEqual(session.assembly.readJson('build.json'), {
+    test.deepEqual(session.store.readJson('build.json'), {
       steps: {
         step_id: { type: 'build-step-type', parameters: { boom: 123 } }
       }
